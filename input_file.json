{
<<<<<<< HEAD
"coupp"    : { "roles" : [ { "Production"  : "coupp" } ],       "nodes" : [ "couppgpvm01", "couppgpvm02" ], "dir" : "/opt", "emails": ["sbhat@fnal.gov"]},
"darkside" : { "roles" : [ { "Production"  : "darksidepro" } ], "nodes" : [ "ds50samgpvm01" ], "dir" : "/opt", "emails": ["sbhat@fnal.gov"] },
"des"      : { "roles" : [ { "DESGW"       : "desgw" } ],       "nodes" : [ "des40", "des41", "des50", "des51", "des60", "des61" ], "dir" : "/opt", "emails": ["sbhat@fnal.gov"] },
"dune"     : { "roles" : [ { "Production"  : "dunepro" } ],     "nodes" : [ "dunegpvm01", "dunegpvm02", "dunegpvm03", "dunegpvm04", "dunegpvm05", "dunegpvm06", "dunegpvm07", "dunegpvm08", "dunegpvm09", "dunegpvm10", "dunesamgpvm02" ], "dir" : "/opt" , "emails": ["sbhat@fnal.gov"]},
"genie"    : { "roles" : [ { "Production"  : "geniepro" } ],    "nodes" : [ "geniegpvm01" ], "dir" : "/opt", "emails": ["sbhat@fnal.gov"] },
"gm2"      : { "roles" : [ { "Production"  : "gm2pro" } ],      "nodes" : [ "gm2gpvm01", "gm2gpvm02", "gm2gpvm03", "gm2gpvm04", "gm2samgpvm01" ], "dir" : "/opt" , "emails": ["sbhat@fnal.gov"]},
"lariat"   : { "roles" : [ { "Production"  : "lariatpro" } ],   "nodes" : [ "lariatsamgpvm01" ], "dir" : "/opt", "emails": ["sbhat@fnal.gov"] },
"minerva"  : { "roles" : [ { "Calibration" : "minervacal" }, { "Production" : "minervapro" }, { "Data" : "minervadat" } ], "nodes" : [ "minervagpvm01", "minervagpvm02", "minervagpvm03", "minervagpvm04", "minervagpvm05" ], "dir" : "/opt", "emails": ["sbhat@fnal.gov"] },
"minos"    : { "roles" : [ { "Production"  : "minospro" } ],    "nodes" : [ "minosdatagpvm01", "minosgpvm05" ], "dir" : "/opt", "emails": ["sbhat@fnal.gov"] },
"mu2e"     : { "roles" : [ { "Production"  : "mu2epro" } ],     "nodes" : [ "mu2egpvm01", "mu2egpvm02", "mu2egpvm03", "mu2egpvm04", "mu2egpvm05" ], "dir" : "/opt", "emails": ["sbhat@fnal.gov"] },
=======
"coupp"    : { "roles" : [ { "Production"  : "coupp" } ],       "nodes" : [ "couppgpvm01", "couppgpvm02" ], "dir" : "/opt", "emails": ["fife-group@fnal.gov"]},
"darkside" : { "roles" : [ { "Production"  : "darksidepro" } ], "nodes" : [ "ds50samgpvm01" ], "dir" : "/opt", "emails": ["fife-group@fnal.gov"] },
"des"      : { "roles" : [ { "DESGW"       : "desgw" } ],       "nodes" : [ "des40", "des41", "des50", "des51", "des60", "des61" ], "dir" : "/opt", "emails": ["fife-group@fnal.gov"] },
"dune"     : { "roles" : [ { "Production"  : "dunepro" } ],     "nodes" : [ "dunegpvm01", "dunegpvm02", "dunegpvm03", "dunegpvm04", "dunegpvm05", "dunegpvm06", "dunegpvm07", "dunegpvm08", "dunegpvm09", "dunegpvm10", "dunesamgpvm02" ], "dir" : "/opt" , "emails": ["fife-group@fnal.gov"]},
"genie"    : { "roles" : [ { "Production"  : "geniepro" } ],    "nodes" : [ "geniegpvm01" ], "dir" : "/opt", "emails": ["fife-group@fnal.gov"] },
"gm2"      : { "roles" : [ { "Production"  : "gm2pro" } ],      "nodes" : [ "gm2gpvm01", "gm2gpvm02", "gm2gpvm03", "gm2gpvm04", "gm2samgpvm01" ], "dir" : "/opt" , "emails": ["fife-group@fnal.gov"]},
"lariat"   : { "roles" : [ { "Production"  : "lariatpro" } ],   "nodes" : [ "lariatsamgpvm01" ], "dir" : "/opt", "emails": ["fife-group@fnal.gov"] },
"minerva"  : { "roles" : [ { "Calibration" : "minervacal" }, { "Production" : "minervapro" }, { "Data" : "minervadat" } ], "nodes" : [ "minervagpvm01", "minervagpvm02", "minervagpvm03", "minervagpvm04", "minervagpvm05", "minervagpvm06", "minervagpvm07" ], "dir" : "/opt", "emails": ["fife-group@fnal.gov"] },
"minos"    : { "roles" : [ { "Production"  : "minospro" } ],    "nodes" : [ "minosdatagpvm01", "minosgpvm05" ], "dir" : "/opt", "emails": ["fife-group@fnal.gov"] },
"mu2e"     : { "roles" : [ { "Production"  : "mu2epro" } ],     "nodes" : [ "mu2egpvm01", "mu2egpvm02", "mu2egpvm03", "mu2egpvm04", "mu2egpvm05" ], "dir" : "/opt", "emails": ["fife-group@fnal.gov"] },
>>>>>>> b01c8a93
"nova"     : { "roles" : [ { "Production"  : "novapro" } ],     "nodes" : [ "novagpvm01", "novagpvm02", "novagpvm03", "novagpvm04", "novagpvm05", "novagpvm06", "novagpvm07"
, "novagpvm08", "novagpvm09", "novagpvm10", "novagpvm11", "novagpvm12", "novagpvm13", "novagpvm14", "novagpvm15", "novadqgpvm01" ], "dir" : "/opt" , "emails": ["sbhat@fnal.gov"]},
"sbnd"     : { "roles" : [ { "Production"  : "sbndpro" } ],     "nodes" : [ "sbndgpvm01", "sbndgpvm02", "sbndgpvm03" ], "dir" : "/opt" , "emails": ["sbhat@fnal.gov"]},
"uboone"   : { "roles" : [ { "Production"  : "uboonepro" } ],   "nodes" : [ "uboonegpvm01", "uboonegpvm02", "uboonegpvm03", "uboonegpvm04", "uboonegpvm05", "uboonegpvm06", "uboonegpvm07", "uboonepubsgpvm01", "uboonepubsgpvm02", "uboonepubsgpvm03", "uboonepubsgpvm04", "uboonepubsgpvm05", "uboonepubsgpvm06"], "dir" : "/opt" , "emails": ["sbhat@fnal.gov"]}
}<|MERGE_RESOLUTION|>--- conflicted
+++ resolved
@@ -1,5 +1,4 @@
 {
-<<<<<<< HEAD
 "coupp"    : { "roles" : [ { "Production"  : "coupp" } ],       "nodes" : [ "couppgpvm01", "couppgpvm02" ], "dir" : "/opt", "emails": ["sbhat@fnal.gov"]},
 "darkside" : { "roles" : [ { "Production"  : "darksidepro" } ], "nodes" : [ "ds50samgpvm01" ], "dir" : "/opt", "emails": ["sbhat@fnal.gov"] },
 "des"      : { "roles" : [ { "DESGW"       : "desgw" } ],       "nodes" : [ "des40", "des41", "des50", "des51", "des60", "des61" ], "dir" : "/opt", "emails": ["sbhat@fnal.gov"] },
@@ -7,21 +6,9 @@
 "genie"    : { "roles" : [ { "Production"  : "geniepro" } ],    "nodes" : [ "geniegpvm01" ], "dir" : "/opt", "emails": ["sbhat@fnal.gov"] },
 "gm2"      : { "roles" : [ { "Production"  : "gm2pro" } ],      "nodes" : [ "gm2gpvm01", "gm2gpvm02", "gm2gpvm03", "gm2gpvm04", "gm2samgpvm01" ], "dir" : "/opt" , "emails": ["sbhat@fnal.gov"]},
 "lariat"   : { "roles" : [ { "Production"  : "lariatpro" } ],   "nodes" : [ "lariatsamgpvm01" ], "dir" : "/opt", "emails": ["sbhat@fnal.gov"] },
-"minerva"  : { "roles" : [ { "Calibration" : "minervacal" }, { "Production" : "minervapro" }, { "Data" : "minervadat" } ], "nodes" : [ "minervagpvm01", "minervagpvm02", "minervagpvm03", "minervagpvm04", "minervagpvm05" ], "dir" : "/opt", "emails": ["sbhat@fnal.gov"] },
+"minerva"  : { "roles" : [ { "Calibration" : "minervacal" }, { "Production" : "minervapro" }, { "Data" : "minervadat" } ], "nodes" : [ "minervagpvm01", "minervagpvm02", "minervagpvm03", "minervagpvm04", "minervagpvm05", "minervagpvm06", "minervagpvm07" ], "dir" : "/opt", "emails": ["sbhat@fnal.gov"] },
 "minos"    : { "roles" : [ { "Production"  : "minospro" } ],    "nodes" : [ "minosdatagpvm01", "minosgpvm05" ], "dir" : "/opt", "emails": ["sbhat@fnal.gov"] },
 "mu2e"     : { "roles" : [ { "Production"  : "mu2epro" } ],     "nodes" : [ "mu2egpvm01", "mu2egpvm02", "mu2egpvm03", "mu2egpvm04", "mu2egpvm05" ], "dir" : "/opt", "emails": ["sbhat@fnal.gov"] },
-=======
-"coupp"    : { "roles" : [ { "Production"  : "coupp" } ],       "nodes" : [ "couppgpvm01", "couppgpvm02" ], "dir" : "/opt", "emails": ["fife-group@fnal.gov"]},
-"darkside" : { "roles" : [ { "Production"  : "darksidepro" } ], "nodes" : [ "ds50samgpvm01" ], "dir" : "/opt", "emails": ["fife-group@fnal.gov"] },
-"des"      : { "roles" : [ { "DESGW"       : "desgw" } ],       "nodes" : [ "des40", "des41", "des50", "des51", "des60", "des61" ], "dir" : "/opt", "emails": ["fife-group@fnal.gov"] },
-"dune"     : { "roles" : [ { "Production"  : "dunepro" } ],     "nodes" : [ "dunegpvm01", "dunegpvm02", "dunegpvm03", "dunegpvm04", "dunegpvm05", "dunegpvm06", "dunegpvm07", "dunegpvm08", "dunegpvm09", "dunegpvm10", "dunesamgpvm02" ], "dir" : "/opt" , "emails": ["fife-group@fnal.gov"]},
-"genie"    : { "roles" : [ { "Production"  : "geniepro" } ],    "nodes" : [ "geniegpvm01" ], "dir" : "/opt", "emails": ["fife-group@fnal.gov"] },
-"gm2"      : { "roles" : [ { "Production"  : "gm2pro" } ],      "nodes" : [ "gm2gpvm01", "gm2gpvm02", "gm2gpvm03", "gm2gpvm04", "gm2samgpvm01" ], "dir" : "/opt" , "emails": ["fife-group@fnal.gov"]},
-"lariat"   : { "roles" : [ { "Production"  : "lariatpro" } ],   "nodes" : [ "lariatsamgpvm01" ], "dir" : "/opt", "emails": ["fife-group@fnal.gov"] },
-"minerva"  : { "roles" : [ { "Calibration" : "minervacal" }, { "Production" : "minervapro" }, { "Data" : "minervadat" } ], "nodes" : [ "minervagpvm01", "minervagpvm02", "minervagpvm03", "minervagpvm04", "minervagpvm05", "minervagpvm06", "minervagpvm07" ], "dir" : "/opt", "emails": ["fife-group@fnal.gov"] },
-"minos"    : { "roles" : [ { "Production"  : "minospro" } ],    "nodes" : [ "minosdatagpvm01", "minosgpvm05" ], "dir" : "/opt", "emails": ["fife-group@fnal.gov"] },
-"mu2e"     : { "roles" : [ { "Production"  : "mu2epro" } ],     "nodes" : [ "mu2egpvm01", "mu2egpvm02", "mu2egpvm03", "mu2egpvm04", "mu2egpvm05" ], "dir" : "/opt", "emails": ["fife-group@fnal.gov"] },
->>>>>>> b01c8a93
 "nova"     : { "roles" : [ { "Production"  : "novapro" } ],     "nodes" : [ "novagpvm01", "novagpvm02", "novagpvm03", "novagpvm04", "novagpvm05", "novagpvm06", "novagpvm07"
 , "novagpvm08", "novagpvm09", "novagpvm10", "novagpvm11", "novagpvm12", "novagpvm13", "novagpvm14", "novagpvm15", "novadqgpvm01" ], "dir" : "/opt" , "emails": ["sbhat@fnal.gov"]},
 "sbnd"     : { "roles" : [ { "Production"  : "sbndpro" } ],     "nodes" : [ "sbndgpvm01", "sbndgpvm02", "sbndgpvm03" ], "dir" : "/opt" , "emails": ["sbhat@fnal.gov"]},
